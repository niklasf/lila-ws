package lila.ws
package ipc

import play.api.libs.json._

sealed trait LilaIn extends LilaMsg {
  def write: String
}

object LilaIn {

  sealed trait Site extends LilaIn

  case class TellSri(sri: Sri, userId: Option[User.ID], payload: JsValue) extends Site with Lobby {
    def write = s"tell/sri ${sri.value} ${userId getOrElse "-"} ${Json.stringify(payload)}"
  }

  case class Watch(id: Game.ID) extends Site {
    def write = s"watch $id"
  }

  case class Unwatch(id: Game.ID) extends Site {
    def write = s"unwatch $id"
  }

  case class Notified(userId: User.ID) extends Site {
    def write = s"notified $userId"
  }
  case class NotifiedBatch(userIds: Iterable[User.ID]) extends Site {
    def write = s"notified/batch ${userIds mkString ","}"
  }

  case class Friends(userId: User.ID) extends Site {
    def write = s"friends $userId"
  }
  case class FriendsBatch(userIds: Iterable[User.ID]) extends Site {
    def write = s"friends/batch ${userIds mkString ","}"
  }

  case class Lags(value: Map[User.ID, Int]) extends Site {
    def write = s"lags ${value.map { case (user, lag) => s"$user:$lag" } mkString ","}"
  }

  case class Connections(count: Int) extends Site {
    def write = s"connections $count"
  }

  case class ConnectUser(user: User) extends Site {
    def write = s"connect/user ${user.id}"
  }

  case class DisconnectUsers(userIds: Set[User.ID]) extends Site {
    def write = s"disconnect/users ${userIds mkString ","}"
  }

  case object DisconnectAll extends Site {
    def write = "disconnect/all"
  }

  sealed trait Lobby extends LilaIn

  case class ConnectSri(sri: Sri, userId: Option[User.ID]) extends Lobby {
    def write = s"connect/sri $sri${userId.fold("")(" " + _)}"
  }
  type SriUserId = (Sri, Option[User.ID])
  case class ConnectSris(sris: Iterable[SriUserId]) extends Lobby {
    private def render(su: SriUserId) = s"${su._1}${su._2.fold("")(" " + _)}"
    def write = s"connect/sris ${sris map render mkString ","}"
  }

  case class DisconnectSri(sri: Sri) extends Lobby {
    def write = s"disconnect/sri $sri"
  }
  case class DisconnectSris(sris: Iterable[Sri]) extends Lobby {
    def write = s"disconnect/sris ${sris mkString ","}"
  }

  sealed trait Room extends LilaIn
  sealed trait Simul extends Room
<<<<<<< HEAD
  sealed trait Tour extends Room

  case class KeepAlive(roomId: RoomId) extends Simul with Tour {
    def write = s"room/alive ${roomId.value}"
  }
  case class ChatSay(roomId: RoomId, userId: User.ID, msg: String) extends Simul with Tour {
    def write = s"chat/say ${roomId.value} $userId $msg"
  }
  case class ChatTimeout(roomId: RoomId, userId: User.ID, suspectId: User.ID, reason: String) extends Simul with Tour {
=======

  case class KeepAlive(roomId: RoomId) extends Simul {
    def write = s"room/alive ${roomId.value}"
  }
  case class KeepAlives(roomIds: Iterable[RoomId]) extends Simul {
    def write = s"room/alives ${roomIds.map(_.value) mkString ","}"
  }
  case class ChatSay(roomId: RoomId, userId: User.ID, msg: String) extends Simul {
    def write = s"chat/say ${roomId.value} $userId $msg"
  }
  case class ChatTimeout(roomId: RoomId, userId: User.ID, suspectId: User.ID, reason: String) extends Simul {
>>>>>>> 26405019
    def write = s"chat/timeout ${roomId.value} $userId $suspectId $reason"
  }
}<|MERGE_RESOLUTION|>--- conflicted
+++ resolved
@@ -77,29 +77,17 @@
 
   sealed trait Room extends LilaIn
   sealed trait Simul extends Room
-<<<<<<< HEAD
-  sealed trait Tour extends Room
 
   case class KeepAlive(roomId: RoomId) extends Simul with Tour {
     def write = s"room/alive ${roomId.value}"
+  }
+  case class KeepAlives(roomIds: Iterable[RoomId]) extends Simul with Tour {
+    def write = s"room/alives ${roomIds.map(_.value) mkString ","}"
   }
   case class ChatSay(roomId: RoomId, userId: User.ID, msg: String) extends Simul with Tour {
     def write = s"chat/say ${roomId.value} $userId $msg"
   }
   case class ChatTimeout(roomId: RoomId, userId: User.ID, suspectId: User.ID, reason: String) extends Simul with Tour {
-=======
-
-  case class KeepAlive(roomId: RoomId) extends Simul {
-    def write = s"room/alive ${roomId.value}"
-  }
-  case class KeepAlives(roomIds: Iterable[RoomId]) extends Simul {
-    def write = s"room/alives ${roomIds.map(_.value) mkString ","}"
-  }
-  case class ChatSay(roomId: RoomId, userId: User.ID, msg: String) extends Simul {
-    def write = s"chat/say ${roomId.value} $userId $msg"
-  }
-  case class ChatTimeout(roomId: RoomId, userId: User.ID, suspectId: User.ID, reason: String) extends Simul {
->>>>>>> 26405019
     def write = s"chat/timeout ${roomId.value} $userId $suspectId $reason"
   }
 }