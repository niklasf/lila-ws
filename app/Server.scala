package lila.ws

import akka.actor.typed.scaladsl.adapter._
import akka.actor.typed.{ ActorRef, Behavior }
import akka.stream.scaladsl._
import akka.stream.{ Materializer, OverflowStrategy }
import javax.inject._
import play.api.http.websocket._
import play.api.libs.streams.AkkaStreams
import play.api.mvc.RequestHeader
import scala.concurrent.duration._
import scala.concurrent.{ ExecutionContext, Future }

import ipc._
import lila.ws.util.Util.{ reqName, userAgent, flagOf }

@Singleton
final class Server @Inject() (
    auth: Auth,
    stream: Stream
)(implicit
    ec: ExecutionContext,
    system: akka.actor.ActorSystem,
    mat: Materializer
) {

  type WebsocketFlow = Flow[Message, Message, _]

  private val queues = stream.start

  private val bus = Bus(system)

  def connectToSite(req: RequestHeader, sri: Sri, flag: Option[Flag]): Future[WebsocketFlow] =
    connectTo(req, sri, flag)(SiteClientActor.start) map asWebsocket(new RateLimit(
      maxCredits = 30,
      duration = 15.seconds,
      name = s"site ${reqName(req)}"
    ))

  def connectToLobby(req: RequestHeader, sri: Sri, flag: Option[Flag]): Future[WebsocketFlow] =
    connectTo(req, sri, flag)(LobbyClientActor.start) map asWebsocket(new RateLimit(
      maxCredits = 30,
      duration = 30.seconds,
      name = s"lobby ${reqName(req)}"
    ))

<<<<<<< HEAD
  def connectToSimul(simul: Simul, req: RequestHeader, sri: Sri, flag: Option[Flag]): Future[WebsocketFlow] =
    connect(req, sri, flag)(SimulClientActor.start(simul))

  private def connect(req: RequestHeader, sri: Sri, flag: Option[Flag])(
=======
  private def connectTo(req: RequestHeader, sri: Sri, flag: Option[Flag])(
>>>>>>> ca9b1c1d
    actor: ClientActor.Deps => Behavior[ClientMsg]
  ): Future[Flow[ClientOut, ClientIn, _]] =
    auth(req) map { user =>
      actorFlow(req) { clientIn =>
        actor {
          ClientActor.Deps(clientIn, queues, sri, flag, user, userAgent(req), req.remoteAddress, bus)
        }
      }
    }

  private def asWebsocket(limiter: RateLimit)(flow: Flow[ClientOut, ClientIn, _]): WebsocketFlow =
    AkkaStreams.bypassWith[Message, ClientOut, Message](Flow[Message] collect {
      case TextMessage(text) if limiter(text) => ClientOut.parse(text).fold(
        _ => Right(CloseMessage(Some(CloseCodes.Unacceptable), "Unable to parse json message")),
        Left.apply
      )
    })(flow map { out => TextMessage(out.write) })

  private def actorFlow(req: RequestHeader)(
    clientActor: SourceQueue[ClientIn] => Behavior[ClientMsg]
  ): Flow[ClientOut, ClientIn, _] = {

    import akka.actor.{ Status, Terminated, OneForOneStrategy, SupervisorStrategy }

    val (outQueue, publisher) = Source.queue[ClientIn](
      bufferSize = 8,
      overflowStrategy = OverflowStrategy.dropHead
    ).toMat(Sink.asPublisher(false))(Keep.both).run()

    Flow.fromSinkAndSource(
      Sink.actorRef(system.actorOf(akka.actor.Props(new akka.actor.Actor {
        val flowActor: ActorRef[ClientMsg] = context.spawn(clientActor(outQueue), "flowActor")
        context.watch(flowActor)

        def receive = {
          case Status.Success(_) | Status.Failure(_) => flowActor ! ClientCtrl.Disconnect
          case Terminated(_) => context.stop(self)
          case msg: ClientOut => flowActor ! msg
        }

        override def supervisorStrategy = OneForOneStrategy() {
          case _ => SupervisorStrategy.Stop
        }
      })), Status.Success(())),
      Source.fromPublisher(publisher)
    )
  }
}<|MERGE_RESOLUTION|>--- conflicted
+++ resolved
@@ -44,14 +44,10 @@
       name = s"lobby ${reqName(req)}"
     ))
 
-<<<<<<< HEAD
   def connectToSimul(simul: Simul, req: RequestHeader, sri: Sri, flag: Option[Flag]): Future[WebsocketFlow] =
-    connect(req, sri, flag)(SimulClientActor.start(simul))
+    connectTo(req, sri, flag)(SimulClientActor.start(simul))
 
-  private def connect(req: RequestHeader, sri: Sri, flag: Option[Flag])(
-=======
   private def connectTo(req: RequestHeader, sri: Sri, flag: Option[Flag])(
->>>>>>> ca9b1c1d
     actor: ClientActor.Deps => Behavior[ClientMsg]
   ): Future[Flow[ClientOut, ClientIn, _]] =
     auth(req) map { user =>
