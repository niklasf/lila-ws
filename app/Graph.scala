package lila.ws

import akka.stream._
import akka.stream.scaladsl._
import GraphDSL.Implicits._
import scala.concurrent.duration._

import ipc._

object Graph {

  type GraphType = RunnableGraph[(SourceQueueWithComplete[SiteOut], SourceQueueWithComplete[LobbyOut], SourceQueueWithComplete[SimulOut], SourceQueueWithComplete[TourOut], Stream.Queues)]

  def apply(
    lilaInSite: Sink[LilaIn.Site, _],
    lilaInLobby: Sink[LilaIn.Lobby, _],
    lilaInSimul: Sink[LilaIn.Simul, _],
    lilaInTour: Sink[LilaIn.Tour, _],
    crowdJson: CrowdJson
  )(implicit system: akka.actor.ActorSystem): GraphType = RunnableGraph.fromGraph(GraphDSL.create(
    Source.queue[SiteOut](8192, overflow), // from site chan
    Source.queue[LobbyOut](8192, overflow), // from lobby chan
    Source.queue[SimulOut](8192, overflow), // from simul chan
    Source.queue[TourOut](8192, overflow), // from tour chan
    Source.queue[LilaIn.Notified](128, overflow), // clients -> lila:site notified
    Source.queue[LilaIn.Friends](128, overflow), // clients -> lila:site friends
    Source.queue[LilaIn.Site](8192, overflow), // clients -> lila:site (forward)
    Source.queue[LilaIn.Lobby](8192, overflow), // clients -> lila:lobby
    Source.queue[LilaIn.Simul](1024, overflow), // clients -> lila:simul
    Source.queue[LilaIn.Tour](8192, overflow), // clients -> lila:tour
    Source.queue[LilaIn.ConnectSri](8192, overflow), // clients -> lila:lobby connect/sri
    Source.queue[LilaIn.DisconnectSri](8192, overflow), // clients -> lila:lobby disconnect/sri
    Source.queue[sm.LagSM.Input](256, overflow), // clients -> lag machine
    Source.queue[sm.FenSM.Input](256, overflow), // clients -> fen machine
    Source.queue[sm.CountSM.Input](256, overflow), // clients -> count machine
    Source.queue[sm.UserSM.Input](256, overflow), // clients -> user machine,
    Source.queue[sm.CrowdSM.Input](256, overflow) // clients -> crowd machine
  ) {
      case (siteOut, lobbyOut, simulOut, tourOut, lilaInNotified, lilaInFriends, lilaInSite, lilaInLobby, lilaInSimul, lilaInTour, lilaInConnect, lilaInDisconnect, lag, fen, count, user, crowd) => (
        siteOut, lobbyOut, simulOut, tourOut,
        Stream.Queues(lilaInNotified, lilaInFriends, lilaInSite, lilaInLobby, lilaInSimul, lilaInTour, lilaInConnect, lilaInDisconnect, lag, fen, count, user, crowd)
      )
    } { implicit b => (SiteOutlet, LobbyOutlet, SimulOutlet, TourOutlet, ClientToNotified, ClientToFriends, ClientToSite, ClientToLobby,
      ClientToSimul, ClientToTour, ClientConnect, ClientDisconnect, ClientToLag, ClientToFen, ClientToCount, ClientToUser, ClientToCrowd) =>

      def merge[A](ports: Int): UniformFanInShape[A, A] = b.add(Merge[A](ports))

      def machine[State, Input, Emit](m: sm.StateMachine[State, Input, Emit]): FlowShape[Input, Emit] = b.add {
        Flow[Input].scan(m.zero)(m.apply).mapConcat(m.emit)
      }

      // site

      val SiteOut = merge[SiteOut](4)

      val SOBroad: UniformFanOutShape[SiteOut, SiteOut] = b.add(Broadcast[SiteOut](5))

      val SOBus: FlowShape[SiteOut, Bus.Msg] = b.add {
        Flow[SiteOut].collect {
          case LilaOut.Mlat(millis) => Bus.msg(ClientIn.Mlat(millis), _.mlat)
          case LilaOut.TellFlag(flag, payload) => Bus.msg(ClientIn.Payload(payload), _ flag flag)
          case LilaOut.TellSri(sri, payload) => Bus.msg(ClientIn.Payload(payload), _ sri sri)
          case LilaOut.TellAll(payload) => Bus.msg(ClientIn.Payload(payload), _.all)
        }
      }

      val ClientBus = merge[Bus.Msg](5)

      val BusPublish: SinkShape[Bus.Msg] = b.add {
        val bus = Bus(system)
        Sink.foreach[Bus.Msg](bus.publish)
      }

      val SOUser: FlowShape[LilaOut, sm.UserSM.Input] = b.add {
        Flow[LilaOut].collect {
          case LilaOut.TellUsers(users, json) => sm.UserSM.TellMany(users, ClientIn.Payload(json))
          case LilaOut.DisconnectUser(user) => sm.UserSM.Kick(user)
          case LilaOut.TellRoomUser(roomId, user, json) =>
            sm.UserSM.TellOne(user, ClientIn.onlyFor(_ Room roomId.value, ClientIn.Payload(json)))
        }
      }

      val User = merge[sm.UserSM.Input](4)

      val UserSM: FlowShape[sm.UserSM.Input, LilaIn.Site] = machine(sm.UserSM.machine)

      val SOFen: FlowShape[LilaOut, sm.FenSM.Input] = b.add {
        Flow[LilaOut].collect {
          case move: LilaOut.Move => sm.FenSM.Move(move)
        }
      }

      val Fen = merge[sm.FenSM.Input](2)

      val FenSM: FlowShape[sm.FenSM.Input, LilaIn.Site] = machine(sm.FenSM.machine)

      val SOLag: FlowShape[LilaOut, sm.LagSM.Input] = b.add {
        Flow[LilaOut].collect {
          case LilaOut.Mlat(millis) => sm.LagSM.Publish
        }
      }

      val Lag = merge[sm.LagSM.Input](2)

      val LagSM: FlowShape[sm.LagSM.Input, LilaIn.Site] = machine(sm.LagSM.machine)

      val SOCount: FlowShape[LilaOut, sm.CountSM.Input] = b.add {
        Flow[LilaOut].collect {
          case LilaOut.Mlat(millis) => sm.CountSM.Publish
        }
      }

      val Count = merge[sm.CountSM.Input](2)

      val CountSM: FlowShape[sm.CountSM.Input, LilaIn.Site] = machine(sm.CountSM.machine)

      val Notified: FlowShape[LilaIn.Notified, LilaIn.NotifiedBatch] = b.add {
        Flow[LilaIn.Notified].groupedWithin(40, 1001.millis) map { notifs =>
          LilaIn.NotifiedBatch(notifs.map(_.userId).distinct)
        }
      }

      val Friends: FlowShape[LilaIn.Friends, LilaIn.FriendsBatch] = b.add {
        Flow[LilaIn.Friends].groupedWithin(10, 521.millis) map { friends =>
          LilaIn.FriendsBatch(friends.map(_.userId).distinct)
        }
      }

      val Connects: FlowShape[LilaIn.ConnectSri, LilaIn.ConnectSris] = b.add {
        Flow[LilaIn.ConnectSri].groupedWithin(5, 479.millis) map { con =>
          LilaIn.ConnectSris(con.map { c => (c.sri, c.userId) })
        }
      }

      val Disconnects: FlowShape[LilaIn.DisconnectSri, LilaIn.DisconnectSris] = b.add {
        Flow[LilaIn.DisconnectSri].groupedWithin(50, 487.millis) map { dis =>
          LilaIn.DisconnectSris(dis.map(_.sri))
        }
      }

      val SiteIn = merge[LilaIn.Site](7)

      val SiteInlet: Inlet[LilaIn.Site] = b.add(lilaInSite).in

      // lobby

      val LOBroad: UniformFanOutShape[LobbyOut, LobbyOut] = b.add(Broadcast[LobbyOut](4))

      // forward site messages coming from lobby chan
      val LOSite: FlowShape[LobbyOut, SiteOut] = b.add {
        Flow[LobbyOut].collect {
          case siteOut: SiteOut => siteOut
        }
      }

      val LOBus: FlowShape[LobbyOut, Bus.Msg] = b.add {
        Flow[LobbyOut].mapConcat {
          case LilaOut.TellLobby(payload) => List(Bus.msg(ClientIn.Payload(payload), _.lobby))
          case LilaOut.TellLobbyActive(payload) => List(Bus.msg(ClientIn.LobbyNonIdle(ClientIn.Payload(payload)), _.lobby))
          case LilaOut.TellSris(sris, payload) => sris map { sri =>
            Bus.msg(ClientIn.Payload(payload), _ sri sri)
          }
          case _ => Nil
        }
      }

      val LOUser: FlowShape[LilaOut, sm.UserSM.Input] = b.add {
        Flow[LilaOut].collect {
          case LilaOut.TellLobbyUsers(users, json) => sm.UserSM.TellMany(users, ClientIn.onlyFor(_.Lobby, ClientIn.Payload(json)))
        }
      }

      val LobbyPong: SinkShape[LobbyOut] = b.add {
        Sink.foreach[LobbyOut] {
          case LilaOut.NbMembers(nb) => LobbyPongStore.update(_.copy(members = nb))
          case LilaOut.NbRounds(nb) => LobbyPongStore.update(_.copy(rounds = nb))
          case _ =>
        }
      }

      val LobbyIn = merge[LilaIn.Lobby](3)

      val LobbyInlet: Inlet[LilaIn.Lobby] = b.add(lilaInLobby).in

      // room

      def EventStore: SinkShape[RoomOut] = b.add {
        Sink.foreach[RoomOut] {
          case LilaOut.TellVersion(roomId, version, troll, json) =>
            RoomEvents.add(roomId, ClientIn.Versioned(json, version, troll))
          case LilaOut.RoomStop(roomId) => RoomEvents.stop(roomId)
          case LilaOut.RoomStart(roomId) => RoomEvents.reset(roomId)
          case _ =>
        }
      }

      def RoomBus: FlowShape[RoomOut, Bus.Msg] = b.add {
        Flow[RoomOut].collect {
          case LilaOut.TellVersion(roomId, version, troll, payload) =>
            Bus.msg(ClientIn.Versioned(payload, version, troll), _ room roomId)
        }
      }

      // simul

      val SimBroad: UniformFanOutShape[SimulOut, SimulOut] = b.add(Broadcast[SimulOut](3))

      // forward site messages coming from lobby chan
      val SimOSite: FlowShape[SimulOut, SiteOut] = b.add {
        Flow[SimulOut].collect {
          case siteOut: SiteOut => siteOut
        }
      }

      val CrowdSM: FlowShape[sm.CrowdSM.Input, sm.CrowdSM.RoomCrowd] = machine(sm.CrowdSM.machine)

      val CrowdJson: FlowShape[sm.CrowdSM.RoomCrowd, Bus.Msg] = b.add {
        Flow[sm.CrowdSM.RoomCrowd]
          .groupedWithin(1024, 1.second)
          .mapConcat { all =>
            all.foldLeft(Map.empty[RoomId, sm.CrowdSM.RoomCrowd]) {
              case (crowds, crowd) => crowds.updated(crowd.roomId, crowd)
            }.values.toList
          }
          .mapAsyncUnordered(8)(crowdJson.apply)
      }

<<<<<<< HEAD
=======
      // extract KeepAlive events from the stream,
      // and send the room ids to another sink every 15 seconds
      val AndKeepAlive = Flow[LilaIn.Simul].divertTo(
        that = Flow[LilaIn.Simul]
          .conflateWithSeed[Set[RoomId]]({
            case LilaIn.KeepAlive(roomId) => Set(roomId)
            case _ => Set.empty
          }) {
            case (rooms, LilaIn.KeepAlive(roomId)) => rooms + roomId
            case (rooms, _) => rooms
          }
          .throttle(1, per = 15.second)
          .map(LilaIn.KeepAlives.apply)
          .to(lilaInSimul),
        when = {
          case ka: LilaIn.KeepAlive => true
          case _ => false
        }
      )

>>>>>>> 26405019
      val SimulInlet: Inlet[LilaIn.Simul] = b.add(lilaInSimul).in

      // tournament

      val TourInlet: Inlet[LilaIn.Tour] = b.add(lilaInTour).in

      val TouBroad: UniformFanOutShape[TourOut, TourOut] = b.add(Broadcast[TourOut](3))

      // forward site messages coming from lobby chan
      val TouOSite: FlowShape[TourOut, SiteOut] = b.add {
        Flow[TourOut].collect {
          case siteOut: SiteOut => siteOut
        }
      }

      // tickers

      val UserTicker: SourceShape[sm.UserSM.Input] = b.add {
        Source.tick(7.seconds, 5.seconds, sm.UserSM.PublishDisconnects)
      }

      // format: OFF

      // source      broadcast  collect     merge    machine     merge        sink
      SiteOut     ~> SOBroad  ~> SOBus                         ~> ClientBus ~> BusPublish
                     SOBroad  ~> SOFen    ~> Fen
                     SOBroad  ~> SOLag    ~> Lag
                     SOBroad  ~> SOUser   ~> User
                     SOBroad  ~> SOCount  ~> Count
      ClientToFen                         ~> Fen   ~> FenSM    ~> SiteIn
      ClientToLag                         ~> Lag   ~> LagSM    ~> SiteIn
      ClientToUser                        ~> User  ~> UserSM   ~> SiteIn
      ClientToCount                       ~> Count ~> CountSM  ~> SiteIn
      ClientToFriends                              ~> Friends  ~> SiteIn
      ClientToNotified                             ~> Notified ~> SiteIn
      ClientToSite                                             ~> SiteIn    ~> SiteInlet

      SiteOutlet  ~> SiteOut

<<<<<<< HEAD
      LobbyOutlet ~> LOBroad  ~> LOSite   ~> SiteOut // merge site messages coming from lobby input into site input
                     LOBroad  ~> LOUser   ~> User
                     LOBroad  ~> LOBus                         ~> ClientBus
                     LOBroad                                                ~> LobbyPong
      ClientToLobby                                            ~> LobbyIn
      ClientConnect                       ~> Connects          ~> LobbyIn
      ClientDisconnect                    ~> Disconnects       ~> LobbyIn   ~> LobbyInlet

      SimulOutlet ~> SimBroad ~> SimOSite ~> SiteOut
                     SimBroad ~> RoomBus                       ~> ClientBus
                     SimBroad                                               ~> EventStore
      ClientToSimul                                                         ~> SimulInlet

      TourOutlet ~>  TouBroad ~> TouOSite ~> SiteOut
                     TouBroad ~> RoomBus                       ~> ClientBus
                     TouBroad                                               ~> EventStore
      ClientToTour                                                          ~> TourInlet

      ClientToCrowd                                ~> CrowdSM  ~> CrowdJson ~> ClientBus

      UserTicker                          ~> User
=======
      LobbyOutlet ~> LOBroad ~> LOSite  ~> SiteOut // merge site messages coming from lobby input into site input
                     LOBroad ~> LOUser  ~> User
                     LOBroad ~> LOBus                        ~> ClientBus
                     LOBroad                                              ~> LobbyPong
      ClientToLobby                                          ~> LobbyIn
      ClientConnect                     ~> Connects          ~> LobbyIn
      ClientDisconnect                  ~> Disconnects       ~> LobbyIn   ~> LobbyInlet

      SimulOutlet ~> SMBroad ~> SOSite  ~> SiteOut
                     SMBroad ~> SimOBus                      ~> ClientBus
                     SMBroad                                              ~> EventStore
      ClientToSimul          ~> AndKeepAlive                              ~> SimulInlet
      ClientToCrowd                              ~> CrowdSM  ~> CrowdJson ~> ClientBus

      UserTicker                        ~> User
>>>>>>> 26405019

      // format: ON

      ClosedShape
    })

  // If the buffer is full when a new element arrives,
  // drops the oldest element from the buffer to make space for the new element.
  private val overflow = OverflowStrategy.dropHead
}<|MERGE_RESOLUTION|>--- conflicted
+++ resolved
@@ -225,8 +225,6 @@
           .mapAsyncUnordered(8)(crowdJson.apply)
       }
 
-<<<<<<< HEAD
-=======
       // extract KeepAlive events from the stream,
       // and send the room ids to another sink every 15 seconds
       val AndKeepAlive = Flow[LilaIn.Simul].divertTo(
@@ -247,7 +245,6 @@
         }
       )
 
->>>>>>> 26405019
       val SimulInlet: Inlet[LilaIn.Simul] = b.add(lilaInSimul).in
 
       // tournament
@@ -287,29 +284,6 @@
 
       SiteOutlet  ~> SiteOut
 
-<<<<<<< HEAD
-      LobbyOutlet ~> LOBroad  ~> LOSite   ~> SiteOut // merge site messages coming from lobby input into site input
-                     LOBroad  ~> LOUser   ~> User
-                     LOBroad  ~> LOBus                         ~> ClientBus
-                     LOBroad                                                ~> LobbyPong
-      ClientToLobby                                            ~> LobbyIn
-      ClientConnect                       ~> Connects          ~> LobbyIn
-      ClientDisconnect                    ~> Disconnects       ~> LobbyIn   ~> LobbyInlet
-
-      SimulOutlet ~> SimBroad ~> SimOSite ~> SiteOut
-                     SimBroad ~> RoomBus                       ~> ClientBus
-                     SimBroad                                               ~> EventStore
-      ClientToSimul                                                         ~> SimulInlet
-
-      TourOutlet ~>  TouBroad ~> TouOSite ~> SiteOut
-                     TouBroad ~> RoomBus                       ~> ClientBus
-                     TouBroad                                               ~> EventStore
-      ClientToTour                                                          ~> TourInlet
-
-      ClientToCrowd                                ~> CrowdSM  ~> CrowdJson ~> ClientBus
-
-      UserTicker                          ~> User
-=======
       LobbyOutlet ~> LOBroad ~> LOSite  ~> SiteOut // merge site messages coming from lobby input into site input
                      LOBroad ~> LOUser  ~> User
                      LOBroad ~> LOBus                        ~> ClientBus
@@ -318,14 +292,19 @@
       ClientConnect                     ~> Connects          ~> LobbyIn
       ClientDisconnect                  ~> Disconnects       ~> LobbyIn   ~> LobbyInlet
 
-      SimulOutlet ~> SMBroad ~> SOSite  ~> SiteOut
-                     SMBroad ~> SimOBus                      ~> ClientBus
-                     SMBroad                                              ~> EventStore
+      SimulOutlet ~> SimBroad ~> SimOSite  ~> SiteOut
+                     SimBroad ~> SimOBus                      ~> ClientBus
+                     SimBroad                                              ~> EventStore
       ClientToSimul          ~> AndKeepAlive                              ~> SimulInlet
+
+      TourOutlet ~>  TouBroad ~> TouOSite ~> SiteOut
+                     TouBroad ~> RoomBus                       ~> ClientBus
+                     TouBroad                                               ~> EventStore
+      ClientToTour                                                          ~> TourInlet
+
       ClientToCrowd                              ~> CrowdSM  ~> CrowdJson ~> ClientBus
 
       UserTicker                        ~> User
->>>>>>> 26405019
 
       // format: ON
 
