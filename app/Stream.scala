--- conflicted
+++ resolved
@@ -57,16 +57,10 @@
       friends: SourceQueue[LilaIn.Friends],
       site: SourceQueue[LilaIn.Site],
       lobby: SourceQueue[LilaIn.Lobby],
-<<<<<<< HEAD
-      simul: SourceQueue[LilaIn.Room],
-      tour: SourceQueue[LilaIn.Room],
-      study: SourceQueue[LilaIn.Room],
-      round: SourceQueue[LilaIn.Room],
-=======
       simul: SourceQueue[LilaIn.Simul],
       tour: SourceQueue[LilaIn.Tour],
       study: SourceQueue[LilaIn.Study],
->>>>>>> c534f580
+      round: SourceQueue[LilaIn.Round],
       connect: SourceQueue[LilaIn.ConnectSri],
       disconnect: SourceQueue[LilaIn.DisconnectSri],
       lag: SourceQueue[UserLag],
