package lila.ws

import akka.actor.typed.scaladsl.Behaviors
import akka.actor.typed.{ Behavior, PostStop }

import ipc._

object RoundClientActor {

  import ClientActor._

  case class State(
      room: RoomActor.State,
      player: Option[Game.RoundPlayer],
      userTv: Option[UserTv],
      site: ClientActor.State = ClientActor.State()
  ) {
    def busChans: List[Bus.Chan] =
      Bus.channel.room(room.id) :: player.flatMap(_.tourId).map(Bus.channel.tourStanding).toList
  }

  def start(
      roomState: RoomActor.State,
      player: Option[Game.RoundPlayer],
      userTv: Option[UserTv],
      fromVersion: Option[SocketVersion]
  )(deps: Deps): Behavior[ClientMsg] = Behaviors.setup { ctx =>
    import deps._
    val state = State(roomState, player, userTv)
    onStart(deps, ctx)
    req.user foreach { users.connect(_, ctx.self) }
    state.busChans foreach { Bus.subscribe(_, ctx.self) }
    roundCrowd.connect(roomState.id, req.user, player.map(_.color))
    History.round.getFrom(Game.Id(roomState.id.value), fromVersion) match {
      case None         => clientIn(ClientIn.Resync)
      case Some(events) => events map { versionFor(state, _) } foreach clientIn
    }
    apply(state, deps)
  }

  def versionFor(state: State, msg: ClientIn.RoundVersioned): ClientIn.Payload =
    if ((msg.flags.troll && !state.room.isTroll.value) ||
        (msg.flags.owner && state.player.isEmpty) ||
        (msg.flags.watcher && state.player.isDefined) ||
        msg.flags.player.exists(c => state.player.fold(true)(_.color != c))) msg.skip
    else if (msg.flags.moveBy.exists(c => state.player.fold(true)(_.color == c))) msg.noDests
    else msg.full

  private def apply(state: State, deps: Deps): Behavior[ClientMsg] =
    Behaviors
      .receive[ClientMsg] { (ctx, msg) =>
        import deps._

        def gameId = Game.Id(state.room.id.value)
        def fullId = state.player map { p => gameId full p.id }

        msg match {

          case ClientCtrl.Broom(oldSeconds) =>
            if (state.site.lastPing < oldSeconds) Behaviors.stopped
            else Behaviors.same

          case ctrl: ClientCtrl => socketControl(state.site, deps, ctrl)

          case versioned: ClientIn.RoundVersioned =>
            clientIn(versionFor(state, versioned))
            Behaviors.same

          case ClientIn.OnlyFor(endpoint, payload) =>
            if (endpoint == ClientIn.OnlyFor.Room(state.room.id)) clientIn(payload)
            Behaviors.same

          case crowd: ClientIn.Crowd =>
            if (crowd == state.room.lastCrowd) Behaviors.same
            else {
              deps.clientIn(crowd)
              apply(state.copy(room = state.room.copy(lastCrowd = crowd)), deps)
            }

          case SetTroll(v) =>
            apply(state.copy(room = state.room.copy(isTroll = v)), deps)

          case resync: ClientIn.RoundResyncPlayer =>
            if (state.player.exists(_.id == resync.playerId)) clientIn(resync)
            Behaviors.same

          case gone: ClientIn.RoundGone =>
            if (state.player.exists(_.id != gone.playerId)) clientIn(gone)
            Behaviors.same

          case goneIn: ClientIn.RoundGoneIn =>
            if (state.player.exists(_.id != goneIn.playerId)) clientIn(goneIn)
            Behaviors.same

          case in: ClientIn =>
            clientIn(in)
            Behaviors.same

          case ClientOut.RoundMove(uci, blur, lag, ackId) =>
            fullId foreach { fid =>
              clientIn(ClientIn.Ack(ackId))
              lilaIn.round(LilaIn.RoundMove(fid, uci, blur, lag))
            }
            Behaviors.same

          case ClientOut.RoundPlayerForward(payload) =>
            fullId foreach { fid => lilaIn.round(LilaIn.RoundPlayerDo(fid, payload)) }
            Behaviors.same

          case ClientOut.RoundFlag(color) =>
            lilaIn.round(LilaIn.RoundFlag(gameId, color, state.player.map(_.id)))
            Behaviors.same

          case ClientOut.RoundBye =>
            fullId foreach { fid => lilaIn.round(LilaIn.RoundBye(fid)) }
            Behaviors.same

          case ClientOut.ChatSay(msg) =>
            state.player.fold[Option[LilaIn.Round]](
              req.user map { u => LilaIn.WatcherChatSay(state.room.id, u.id, msg) }
            ) { p =>
              Some(LilaIn.PlayerChatSay(state.room.id, req.user.map(_.id).toLeft(p.color), msg))
            } foreach lilaIn.round
            Behaviors.same

          case ClientOut.ChatTimeout(suspect, reason, text) =>
            deps.req.user foreach { u =>
              lilaIn.round(LilaIn.ChatTimeout(state.room.id, u.id, suspect, reason, text))
            }
            Behaviors.same

          case ClientOut.RoundBerserk(ackId) =>
            if (state.player.isDefined) req.user foreach { u =>
              clientIn(ClientIn.Ack(ackId))
              lilaIn.round(LilaIn.RoundBerserk(gameId, u.id))
            }
            Behaviors.same

          case ClientOut.RoundHold(mean, sd) =>
<<<<<<< HEAD
            fullId foreach { fid => lilaIn.round(LilaIn.RoundHold(fid, req.ip, mean, sd)) }
=======
            fullId zip req.ip foreach { case (fid, ip) =>
              lilaIn.round(LilaIn.RoundHold(fid, ip, mean, sd))
            }
>>>>>>> 8bff5ae4
            Behaviors.same

          case ClientOut.RoundSelfReport(name) =>
            fullId zip req.ip foreach { case (fid, ip) =>
              lilaIn.round(LilaIn.RoundSelfReport(fid, ip, req.user.map(_.id), name))
            }
            Behaviors.same

          case ClientOut.PalantirPing =>
            deps.req.user map { Palantir.respondToPing(state.room.id, _) } foreach clientIn
            Behaviors.same

          case RoundUserTvNewGame(userId) =>
            if (state.userTv.exists(_.value == userId)) clientIn(ClientIn.Resync)
            Behaviors.same

          // default receive (site)
          case msg: ClientOutSite =>
            val siteState = globalReceive(state.site, deps, ctx, msg)
            if (siteState == state.site) Behaviors.same
            else apply(state.copy(site = siteState), deps)

          case _ =>
            Monitor.clientOutUnhandled("round").increment()
            Behaviors.same
        }

      }
      .receiveSignal {
        case (ctx, PostStop) =>
          onStop(state.site, deps, ctx)
          state.busChans foreach { Bus.unsubscribe(_, ctx.self) }
          deps.roundCrowd.disconnect(state.room.id, deps.req.user, state.player.map(_.color))
          Behaviors.same
      }
}<|MERGE_RESOLUTION|>--- conflicted
+++ resolved
@@ -137,13 +137,9 @@
             Behaviors.same
 
           case ClientOut.RoundHold(mean, sd) =>
-<<<<<<< HEAD
-            fullId foreach { fid => lilaIn.round(LilaIn.RoundHold(fid, req.ip, mean, sd)) }
-=======
             fullId zip req.ip foreach { case (fid, ip) =>
               lilaIn.round(LilaIn.RoundHold(fid, ip, mean, sd))
             }
->>>>>>> 8bff5ae4
             Behaviors.same
 
           case ClientOut.RoundSelfReport(name) =>
