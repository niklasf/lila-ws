package lila.ws

import com.typesafe.config.Config
import java.util.concurrent.ConcurrentSkipListSet
import java.util.concurrent.locks.ReentrantLock
import scala.concurrent.{ ExecutionContext, Future }
import scala.jdk.CollectionConverters._

// Best effort fixed capacity cache for the social graph of online users.
//
// Based on a fixed size array with at most 2^logCapacity entries and
// adjacency lists. Reserve space for peak online users and all their followed
// users.
//
// As the number of online users and their followed users approaches the
// capacity, there is a slight chance that tells are missed, or that the list
// of followed users is incomplete.
//
// This collection is thread-safe. To avoid race conditions with
// follow/unfollow and database reads, all changes should be committed to the
// database first.
final class SocialGraph(mongo: Mongo, config: Config) {

  import SocialGraph._

  private val logCapacity = config.getInt("socialGraph.logCapacity")
  private val logNumLocks = config.getInt("socialGraph.logNumLocks")

  private val graph = new Graph()

  // A linear probing, open addressing hash table. A custom implementation is
  // used, so that we know the index of an entry in the hash table is stable
  // (at least until it is replaced).
  private val slotsMask: Int          = (1 << logCapacity) - 1
  private val slots: Array[UserEntry] = new Array(1 << logCapacity)

  // An array of locks, where holding locks[slot & locksMask] means exclusive
  // access to that slot.
  private val locksMask: Int              = (1 << logNumLocks) - 1
  private val locks: Array[ReentrantLock] = Array.tabulate(locksMask + 1)(_ => new ReentrantLock())

  private def lockFor(slot: Int): ReentrantLock = {
    val lock = locks(slot & locksMask)
    lock.lock()
    lock
  }

  @inline
  private def read(slot: Int, _lock: ReentrantLock): Option[UserEntry] = Option(slots(slot))

  @inline
  private def staleRead(slot: Int): Option[UserEntry] = Option(slots(slot))

  @inline
  private def write(slot: Int, _lock: ReentrantLock, entry: UserEntry): Unit = {
    slots(slot) = entry
  }

  private def lockSlot(id: User.ID, exceptSlot: Int): Slot = {
    // Try to find an existing or empty slot between hash and
    // hash + MaxStride.
    val hash = id.hashCode & slotsMask
    for (s <- hash to (hash + SocialGraph.MaxStride)) {
      val slot = s & slotsMask
<<<<<<< HEAD
      val lock = lockFor(slot)
      if (slots(slot) == null) return NewSlot(slot, lock)
      else if (slots(slot).id == id) return ExistingSlot(slot, lock)
      else lock.unlock()
=======
      if (slot != exceptSlot) {
        val lock = lockFor(slot)
        read(slot, lock) match {
          case None => return NewSlot(slot, lock)
          case Some(existing) if existing.id == id =>
            return ExistingSlot(slot, lock, existing)
          case _ => lock.unlock()
        }
      }
>>>>>>> 1f78d11a
    }

    // If no existing or empty slot is available, try to replace an
    // offline slot. If someone is watching the offline slot, and that
    // user goes online before the watcher resubscribes, then that update
    // is lost.
    // Do not replace exceptSlot. This can be used so that a followed user
    // does not replace its follower.
    for (s <- hash to (hash + SocialGraph.MaxStride)) {
<<<<<<< HEAD
      val slot     = s & slotsMask
      val lock     = lockFor(slot)
      val existing = slots(slot)
      if (existing == null) return NewSlot(slot, lock)
      else if (existing.id == id) return ExistingSlot(slot, lock)
      else if (!existing.meta.exists(_.online)) {
        leftFollowsRight.read(slot) foreach invalidateRightSlot(slot)
        slots(slot) = null
        return NewSlot(slot, lock)
      } else lock.unlock()
=======
      val slot = s & slotsMask
      if (slot != exceptSlot) {
        val lock = lockFor(slot)
        read(slot, lock) match {
          case None => return NewSlot(slot, lock)
          case Some(existing) if existing.id == id =>
            return ExistingSlot(slot, lock, existing)
          case Some(existing) if !existing.meta.exists(_.online) =>
            return freeSlot(slot, lock)
          case _ => lock.unlock()
        }
      }
>>>>>>> 1f78d11a
    }

    // The hashtable is full. Overwrite a random entry.
    val slot = if (hash != exceptSlot) hash else (hash + 1) & slotsMask
    freeSlot(slot, lockFor(slot))
  }

  private def freeSlot(leftSlot: Int, leftLock: ReentrantLock): NewSlot = {
    // Clear all outgoing edges: A freed slot does not follow anyone.
    graph.readOutgoing(leftSlot, leftLock) foreach { graph.remove(leftSlot, leftLock, _) }

    // Clear all incoming edges and mark everyone who followed this slot stale.
    graph.readIncompleteIncoming(leftSlot, leftLock) foreach { rightSlot =>
      val rightLock = lockFor(rightSlot)
      read(rightSlot, rightLock) foreach { rightEntry =>
        write(rightSlot, rightLock, rightEntry.copy(fresh = false))
      }
      graph.remove(rightSlot, rightLock, leftSlot)
      rightLock.unlock()
    }

    write(leftSlot, leftLock, null)
    NewSlot(leftSlot, leftLock)
  }

  private def readFollowed(leftSlot: Int, leftLock: ReentrantLock): List[UserInfo] = {
    graph.readOutgoing(leftSlot, leftLock) flatMap { rightSlot =>
      staleRead(rightSlot) flatMap { entry =>
        entry.data map { UserInfo(entry.id, _, entry.meta) }
      }
    }
  }

  private def readFollowing(leftSlot: Int, leftLock: ReentrantLock): List[User.ID] = {
    graph.readIncompleteIncoming(leftSlot, leftLock) flatMap { rightSlot =>
      staleRead(rightSlot) map { entry =>
        entry.id
      }
    }
  }

  private def updateFollowed(
      leftSlot: Int,
      leftLock: ReentrantLock,
      followed: Iterable[UserRecord]
  ): List[UserInfo] = {
    graph.readOutgoing(leftSlot, leftLock) foreach { graph.remove(leftSlot, leftLock, _) }

    (followed map { record =>
      val ((rightSlot, rightLock), info) = lockSlot(record.id, leftSlot) match {
        case NewSlot(rightSlot, rightLock) =>
          write(rightSlot, rightLock, UserEntry(record.id, Some(record.data), None, false))
          rightSlot -> rightLock -> UserInfo(record.id, record.data, None)
        case ExistingSlot(rightSlot, rightLock, entry) =>
          write(rightSlot, rightLock, entry.copy(data = Some(record.data)))
          rightSlot -> rightLock -> UserInfo(record.id, record.data, entry.meta)
      }
      graph.add(leftSlot, leftLock, rightSlot, rightLock)
      rightLock.unlock()
      info
    }).toList
  }

  private def doLoadFollowed(id: User.ID)(implicit ec: ExecutionContext): Future[List[UserInfo]] = {
    mongo.loadFollowed(id) map { followed =>
<<<<<<< HEAD
      lockSlot(id) match {
=======
      val (leftSlot, leftLock) = lockSlot(id, -1) match {
>>>>>>> 1f78d11a
        case NewSlot(leftSlot, leftLock) =>
          write(leftSlot, leftLock, UserEntry(id, None, None, true))
          leftSlot -> leftLock
        case ExistingSlot(leftSlot, leftLock, entry) =>
          write(leftSlot, leftLock, entry.copy(fresh = true))
          leftSlot -> leftLock
      }
      val infos = updateFollowed(leftSlot, leftLock, followed)
      leftLock.unlock()
      infos
    }
  }

  // Load users that id follows, either from the cache or from the database,
  // and subscribes to future updates from tell.
  def followed(id: User.ID)(implicit ec: ExecutionContext): Future[List[UserInfo]] = {
<<<<<<< HEAD
    lockSlot(id) match {
=======
    val (infos, lock) = lockSlot(id, -1) match {
>>>>>>> 1f78d11a
      case NewSlot(slot, lock) =>
        None -> lock
      case ExistingSlot(slot, lock, entry) =>
        if (entry.fresh) Some(readFollowed(slot, lock)) -> lock
        else None                                       -> lock
    }
    lock.unlock()
    infos.fold(doLoadFollowed(id))(Future.successful _)
  }

  // left no longer follows right.
  def unfollow(left: User.ID, right: User.ID): Unit = {
    (lockSlot(left, -1) match {
      case ExistingSlot(leftSlot, leftLock, _) =>
        (lockSlot(right, leftSlot) match {
          case ExistingSlot(rightSlot, rightLock, _) =>
            graph.remove(leftSlot, leftLock, rightSlot)
            rightLock
          case NewSlot(_, rightLock) => rightLock
        }).unlock()
        leftLock
      case NewSlot(_, leftLock) => leftLock
    }).unlock()
  }

  // left now follows right.
  def follow(left: User.ID, right: UserRecord): Unit = {
    (lockSlot(left, -1) match {
      case ExistingSlot(leftSlot, leftLock, _) =>
        val (rightSlot, rightLock) = lockSlot(right.id, leftSlot) match {
          case ExistingSlot(rightSlot, rightLock, rightEntry) =>
            write(rightSlot, rightLock, rightEntry.copy(data = Some(right.data)))
            rightSlot -> rightLock
          case NewSlot(rightSlot, rightLock) =>
            write(rightSlot, rightLock, UserEntry(right.id, Some(right.data), None, false))
            rightSlot -> rightLock
        }
        graph.add(leftSlot, leftLock, rightSlot, rightLock)
        rightLock.unlock()
        leftLock
      case NewSlot(_, leftLock) =>
        // Do nothing. Next followed will have to hit the database anyway.
        leftLock
    }).unlock()
  }

  // Updates the status of a user. Returns the list of subscribed users that
<<<<<<< HEAD
  // are intrested in this update.
  def tell(id: User.ID, meta: UserMeta => UserMeta): List[User.ID] = {
    lockSlot(id) match {
      case ExistingSlot(slot, lock) =>
        slots(slot) = slots(slot).updateMeta(meta)
        val followed = readFollowing(slot)
        lock.unlock()
        followed
      case NewSlot(slot, lock) =>
        slots(slot) = UserEntry(id, None, Some(meta(defaultMeta)), false)
        lock.unlock()
        Nil
=======
  // are interested in this update.
  def tell(id: User.ID, meta: UserMeta): List[User.ID] = {
    val (following, lock) = lockSlot(id, -1) match {
      case ExistingSlot(slot, lock, entry) =>
        write(slot, lock, entry.copy(meta = Some(meta)))
        readFollowing(slot, lock) -> lock
      case NewSlot(slot, lock) =>
        write(slot, lock, UserEntry(id, None, Some(meta), false))
        Nil -> lock
>>>>>>> 1f78d11a
    }
    lock.unlock()
    following
  }
}

object SocialGraph {

  private val MaxStride: Int = 20

  case class UserData(name: String, title: Option[String], patron: Boolean) {
    def titleName = title.fold(name)(_ + " " + name)
  }
  case class UserMeta(online: Boolean, playing: Boolean)
  case class UserRecord(id: User.ID, data: UserData)
  case class UserInfo(id: User.ID, data: UserData, meta: Option[UserMeta])

  private val defaultMeta = UserMeta(online = false, playing = false)

  private case class UserEntry(id: User.ID, data: Option[UserData], meta: Option[UserMeta], fresh: Boolean) {
    def updateMeta(f: UserMeta => UserMeta) = copy(meta = Some(f(meta getOrElse defaultMeta)))
  }

  sealed private trait Slot
  private case class NewSlot(slot: Int, lock: ReentrantLock)                        extends Slot
  private case class ExistingSlot(slot: Int, lock: ReentrantLock, entry: UserEntry) extends Slot

  private class AdjacencyList {
    private val inner: ConcurrentSkipListSet[Long] = new ConcurrentSkipListSet()

    def add(a: Int, b: Int): Unit    = inner.add(AdjacencyList.makePair(a, b))
    def remove(a: Int, b: Int): Unit = inner.remove(AdjacencyList.makePair(a, b))
    def has(a: Int, b: Int): Boolean = inner.contains(AdjacencyList.makePair(a, b))

    def read(a: Int): List[Int] =
      inner
        .subSet(AdjacencyList.makePair(a, 0), AdjacencyList.makePair(a + 1, 0))
        .asScala
        .map { entry =>
          entry.toInt & 0xffffffff
        }
        .toList
  }

  private class Graph {
    private val outgoing = new AdjacencyList()
    private val incoming = new AdjacencyList()

    def readOutgoing(a: Int, lockA: ReentrantLock): List[Int] = outgoing.read(a)

    def readIncompleteIncoming(a: Int, _lockA: ReentrantLock): List[Int] = incoming.read(a)

    def add(a: Int, _lockA: ReentrantLock, b: Int, _lockB: ReentrantLock): Unit = {
      outgoing.add(a, b)
      incoming.add(b, a)
    }

    def remove(a: Int, _lockA: ReentrantLock, b: Int): Unit = {
      outgoing.remove(a, b)
      incoming.remove(b, a)
    }
  }

  private object AdjacencyList {
    @inline
    private def makePair(a: Int, b: Int): Long = (a.toLong << 32) | b.toLong
  }
}<|MERGE_RESOLUTION|>--- conflicted
+++ resolved
@@ -62,12 +62,6 @@
     val hash = id.hashCode & slotsMask
     for (s <- hash to (hash + SocialGraph.MaxStride)) {
       val slot = s & slotsMask
-<<<<<<< HEAD
-      val lock = lockFor(slot)
-      if (slots(slot) == null) return NewSlot(slot, lock)
-      else if (slots(slot).id == id) return ExistingSlot(slot, lock)
-      else lock.unlock()
-=======
       if (slot != exceptSlot) {
         val lock = lockFor(slot)
         read(slot, lock) match {
@@ -77,7 +71,6 @@
           case _ => lock.unlock()
         }
       }
->>>>>>> 1f78d11a
     }
 
     // If no existing or empty slot is available, try to replace an
@@ -87,18 +80,6 @@
     // Do not replace exceptSlot. This can be used so that a followed user
     // does not replace its follower.
     for (s <- hash to (hash + SocialGraph.MaxStride)) {
-<<<<<<< HEAD
-      val slot     = s & slotsMask
-      val lock     = lockFor(slot)
-      val existing = slots(slot)
-      if (existing == null) return NewSlot(slot, lock)
-      else if (existing.id == id) return ExistingSlot(slot, lock)
-      else if (!existing.meta.exists(_.online)) {
-        leftFollowsRight.read(slot) foreach invalidateRightSlot(slot)
-        slots(slot) = null
-        return NewSlot(slot, lock)
-      } else lock.unlock()
-=======
       val slot = s & slotsMask
       if (slot != exceptSlot) {
         val lock = lockFor(slot)
@@ -111,7 +92,6 @@
           case _ => lock.unlock()
         }
       }
->>>>>>> 1f78d11a
     }
 
     // The hashtable is full. Overwrite a random entry.
@@ -177,11 +157,7 @@
 
   private def doLoadFollowed(id: User.ID)(implicit ec: ExecutionContext): Future[List[UserInfo]] = {
     mongo.loadFollowed(id) map { followed =>
-<<<<<<< HEAD
-      lockSlot(id) match {
-=======
       val (leftSlot, leftLock) = lockSlot(id, -1) match {
->>>>>>> 1f78d11a
         case NewSlot(leftSlot, leftLock) =>
           write(leftSlot, leftLock, UserEntry(id, None, None, true))
           leftSlot -> leftLock
@@ -198,11 +174,7 @@
   // Load users that id follows, either from the cache or from the database,
   // and subscribes to future updates from tell.
   def followed(id: User.ID)(implicit ec: ExecutionContext): Future[List[UserInfo]] = {
-<<<<<<< HEAD
-    lockSlot(id) match {
-=======
     val (infos, lock) = lockSlot(id, -1) match {
->>>>>>> 1f78d11a
       case NewSlot(slot, lock) =>
         None -> lock
       case ExistingSlot(slot, lock, entry) =>
@@ -250,20 +222,6 @@
   }
 
   // Updates the status of a user. Returns the list of subscribed users that
-<<<<<<< HEAD
-  // are intrested in this update.
-  def tell(id: User.ID, meta: UserMeta => UserMeta): List[User.ID] = {
-    lockSlot(id) match {
-      case ExistingSlot(slot, lock) =>
-        slots(slot) = slots(slot).updateMeta(meta)
-        val followed = readFollowing(slot)
-        lock.unlock()
-        followed
-      case NewSlot(slot, lock) =>
-        slots(slot) = UserEntry(id, None, Some(meta(defaultMeta)), false)
-        lock.unlock()
-        Nil
-=======
   // are interested in this update.
   def tell(id: User.ID, meta: UserMeta): List[User.ID] = {
     val (following, lock) = lockSlot(id, -1) match {
@@ -273,7 +231,6 @@
       case NewSlot(slot, lock) =>
         write(slot, lock, UserEntry(id, None, Some(meta), false))
         Nil -> lock
->>>>>>> 1f78d11a
     }
     lock.unlock()
     following
