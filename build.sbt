name := "lila-ws"

version := "2.0"

lazy val root = (project in file("."))
  .enablePlugins(JavaAppPackaging)

val akkaVersion          = "2.6.4"
val kamonVersion         = "2.0.5"
val nettyVersion         = "4.1.48.Final"
val reactivemongoVersion = "0.20.3"

scalaVersion := "2.13.1"

libraryDependencies += "org.reactivemongo"          %% "reactivemongo"               % reactivemongoVersion
libraryDependencies += "org.reactivemongo"          %% "reactivemongo-bson-api"      % reactivemongoVersion
libraryDependencies += "org.reactivemongo"          % "reactivemongo-shaded-native"  % s"$reactivemongoVersion-linux-x86-64"
libraryDependencies += "io.lettuce"                 % "lettuce-core"                 % "5.2.2.RELEASE"
libraryDependencies += "io.netty"                   % "netty-handler"                % nettyVersion
libraryDependencies += "io.netty"                   % "netty-codec-http"             % nettyVersion
libraryDependencies += "io.netty"                   % "netty-transport-native-epoll" % nettyVersion classifier "linux-x86_64"
libraryDependencies += "org.lichess"                %% "scalachess"                  % "9.2.0"
libraryDependencies += "com.typesafe.akka"          %% "akka-actor-typed"            % akkaVersion
libraryDependencies += "com.typesafe.akka"          %% "akka-slf4j"                  % akkaVersion
libraryDependencies += "com.typesafe.scala-logging" %% "scala-logging"               % "3.9.2"
libraryDependencies += "joda-time"                  % "joda-time"                    % "2.10.5"
libraryDependencies += "com.github.blemale"         %% "scaffeine"                   % "4.0.0" % "compile"
libraryDependencies += "ch.qos.logback"             % "logback-classic"              % "1.2.3"
libraryDependencies += "com.typesafe.play"          %% "play-json"                   % "2.8.1"
libraryDependencies += "io.kamon"                   %% "kamon-core"                  % kamonVersion
<<<<<<< HEAD
libraryDependencies += "io.kamon"                   %% "kamon-influxdb"              % "2.1.0"
libraryDependencies += "io.kamon"                   %% "kamon-system-metrics"        % "2.0.2"
=======
libraryDependencies += "io.kamon"                   %% "kamon-influxdb"              % "2.0.1-LILA"
libraryDependencies += "io.kamon"                   %% "kamon-system-metrics"        % "2.1.0"
>>>>>>> 78ed0ba0
libraryDependencies += "com.softwaremill.macwire"   %% "macros"                      % "2.3.3" % "provided"

resolvers += Resolver.sonatypeRepo("snapshots")
resolvers += "lila-maven" at "https://raw.githubusercontent.com/ornicar/lila-maven/master"

scalacOptions ++= Seq(
  "-language:implicitConversions",
  "-feature",
  "-deprecation",
  "-unchecked",
  "-Wdead-code",
  "-Xlint:unused,inaccessible,nullary-unit,adapted-args,infer-any,missing-interpolator,eta-zero",
  "-Xfatal-warnings"
)

sources in (Compile, doc) := Seq.empty

publishArtifact in (Compile, packageDoc) := false

javaOptions in reStart += "-Xmx128m"

/* scalafmtOnCompile := true */<|MERGE_RESOLUTION|>--- conflicted
+++ resolved
@@ -28,13 +28,8 @@
 libraryDependencies += "ch.qos.logback"             % "logback-classic"              % "1.2.3"
 libraryDependencies += "com.typesafe.play"          %% "play-json"                   % "2.8.1"
 libraryDependencies += "io.kamon"                   %% "kamon-core"                  % kamonVersion
-<<<<<<< HEAD
 libraryDependencies += "io.kamon"                   %% "kamon-influxdb"              % "2.1.0"
-libraryDependencies += "io.kamon"                   %% "kamon-system-metrics"        % "2.0.2"
-=======
-libraryDependencies += "io.kamon"                   %% "kamon-influxdb"              % "2.0.1-LILA"
 libraryDependencies += "io.kamon"                   %% "kamon-system-metrics"        % "2.1.0"
->>>>>>> 78ed0ba0
 libraryDependencies += "com.softwaremill.macwire"   %% "macros"                      % "2.3.3" % "provided"
 
 resolvers += Resolver.sonatypeRepo("snapshots")
