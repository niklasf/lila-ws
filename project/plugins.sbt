--- conflicted
+++ resolved
@@ -1,8 +1,3 @@
 addSbtPlugin("io.spray"         % "sbt-revolver"        % "0.9.1")
-<<<<<<< HEAD
-addSbtPlugin("com.typesafe.sbt" % "sbt-native-packager" % "1.6.1")
-addSbtPlugin("org.scalameta"    % "sbt-scalafmt"        % "2.3.4")
-=======
 addSbtPlugin("com.typesafe.sbt" % "sbt-native-packager" % "1.6.2")
-addSbtPlugin("org.scalameta"    % "sbt-scalafmt"        % "2.3.3")
->>>>>>> b768a6dd
+addSbtPlugin("org.scalameta"    % "sbt-scalafmt"        % "2.3.4")